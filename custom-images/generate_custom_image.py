--- conflicted
+++ resolved
@@ -392,7 +392,6 @@
     oauth = "\n    \"OAuthPath\": \"{}\",".format(
         os.path.abspath(args.oauth))
 
-<<<<<<< HEAD
   daisy_sources = {
     "run.sh": run_script_path,
     "init_actions.sh": os.path.abspath(args.customization_script)
@@ -401,14 +400,12 @@
 
   sources = ",\n".join(["\"{}\": \"{}\"".format(source, path)
                         for source, path in daisy_sources.items()])
-=======
   network = args.network
   # When the user wants to create a VM in a shared VPC,
   # only the subnetwork argument has to be provided whereas
   # the network one has to be left empty.
   if not args.network and not args.subnetwork:
     network = 'global/networks/default'
->>>>>>> a070e3a0
 
   # create daisy workflow
   _LOG.info("Created Daisy workflow...")
